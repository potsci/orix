--- conflicted
+++ resolved
@@ -205,7 +205,6 @@
 
         Returns
         -------
-<<<<<<< HEAD
         Scalar
 
         See also
@@ -217,7 +216,7 @@
         # Round because some dot products are slightly above 1
         dot_products = np.round(dot_products, np.finfo(dot_products.dtype).precision)
         angles = np.nan_to_num(np.arccos(2 * dot_products**2 - 1))
-        return Scalar(angles)
+        return angles
 
     def angle_with_outer(self, other):
         """The angle of rotation transforming this rotation to the other.
@@ -245,17 +244,7 @@
         """
         dot_products = self.unit.dot_outer(other.unit).data
         angles = np.nan_to_num(np.arccos(2 * dot_products**2 - 1))
-        return Scalar(angles)
-=======
-        numpy.ndarray
-        """
-        other = Rotation(other)
-        dp = self.unit.dot(other.unit)
-        # Round because some dot products are slightly above 1
-        dp = np.round(dp, np.finfo(dp.dtype).precision)
-        angles = np.nan_to_num(np.arccos(2 * dp**2 - 1))
         return angles
->>>>>>> fd1af463
 
     def outer(self, other):
         """Compute the outer product of this rotation and the other
