# -*- coding: utf-8 -*-
# Copyright 2018-2021 the orix developers
#
# This file is part of orix.
#
# orix is free software: you can redistribute it and/or modify
# it under the terms of the GNU General Public License as published by
# the Free Software Foundation, either version 3 of the License, or
# (at your option) any later version.
#
# orix is distributed in the hope that it will be useful,
# but WITHOUT ANY WARRANTY; without even the implied warranty of
# MERCHANTABILITY or FITNESS FOR A PARTICULAR PURPOSE.  See the
# GNU General Public License for more details.
#
# You should have received a copy of the GNU General Public License
# along with orix.  If not, see <http://www.gnu.org/licenses/>.

"""Collections of transformations representing a symmetry group.

An object's symmetry can be characterized by the transformations relating
symmetrically-equivalent views on that object. Consider the following shape.

.. image:: /_static/img/triad-object.png
   :width: 200px
   :alt: Image of an object with three-fold symmetry.
   :align: center

This obviously has three-fold symmetry. If we rotated it by
:math:`\\frac{2}{3}\\pi` or :math:`\\frac{4}{3}\\pi`, the image would be unchanged.
These angles, as well as :math:`0`, or the identity, expressed as quaternions,
form a group. Applying any operation in the group to any other results in
another member of the group.

Symmetries can consist of rotations or inversions, expressed as
improper rotations. A mirror symmetry is equivalent to a 2-fold rotation
combined with inversion.
"""

from copy import deepcopy

from diffpy.structure.spacegroups import GetSpaceGroup
import numpy as np

from orix.quaternion.rotation import Rotation
from orix.vector import AxAngle, Vector3d


class Symmetry(Rotation):
    """The set of rotations comprising a point group."""

    name = ""

    def __repr__(self):
        data = np.array_str(self.data, precision=4, suppress_small=True)
        return f"{self.__class__.__name__} {self.shape} {self.name}\n{data}"

    def __and__(self, other):
        generators = [g for g in self.subgroups if g in other.subgroups]
        return Symmetry.from_generators(*generators)

    @property
    def order(self):
        """Number of elements of the group as :ref:`int`."""
        return self.size

    @property
    def is_proper(self):
        """Whether this group contains only proper rotations as
        :ref:`bool`.
        """
        return np.all(np.equal(self.improper, 0))

    @property
    def subgroups(self):
        """List groups that are subgroups of this group as a :ref:`list`
        of :class:`Symmetry`.
        """
        return [g for g in _groups if g._tuples <= self._tuples]

    @property
    def proper_subgroups(self):
        """List of proper groups that are subgroups of this group as a
        :ref:`list` of :class:`Symmetry`.
        """
        return [g for g in self.subgroups if g.is_proper]

    @property
    def proper_subgroup(self):
        """The largest proper group of this subgroup as a
        :class:`Symmetry`.
        """
        subgroups = self.proper_subgroups
        subgroups_sorted = sorted(subgroups, key=lambda g: g.order)
        return subgroups_sorted[-1]

    @property
    def laue(self):
<<<<<<< HEAD
        """This group plus inversion as a :class:`Symmetry`."""
        return Symmetry.from_generators(self, Ci)

    @property
    def laue_proper_subgroup(self):
        """The proper subgroup of this group plus inversion as a
        :class:`Symmetry`.
=======
        """Symmetry : this group plus inversion."""
        laue = Symmetry.from_generators(self, Ci)
        laue.name = _get_laue_group_name(self.name)
        return laue

    @property
    def laue_proper_subgroup(self):
        """Symmetry : the proper subgroup of this group plus
        inversion.
>>>>>>> dc5bd511
        """
        return self.laue.proper_subgroup

    @property
    def contains_inversion(self):
        """Whether this group contains inversion as a :ref:`bool`."""
        return Ci._tuples <= self._tuples

    @property
    def diads(self):
        """Diads of this symmetry as a set of
        :class:`~orix.vector.Vector3d`.
        """
        axis_orders = self.get_axis_orders()
        diads = [ao for ao in axis_orders if axis_orders[ao] == 2]
        if len(diads) == 0:
            return Vector3d.empty()
        else:
            return Vector3d.stack(diads).flatten()

    @property
    def euler_fundamental_region(self):
        r"""The fundamental region in Euler angles
        :math:`(\phi_1, \Phi, \phi_2)` of the proper subgroup as a
        :class:`numpy.ndarray`, according to Table 5 in
        :cite:`nolze2015euler`.
        """
        # fmt: off
        angles = {
            # Triclinic
              "1": (360, 180,    360),
            # Monoclinic
            "211": (360,  90,    360),
            "121": (360, 180,    180),
            "112": (360, 180,    180),
            # Orthorhombic
            "222": (360,  90,    180),
            # Tetragonal
              "4": (360, 180,     90),
            "422": (360,  90,     90),
            # Trigonal
              "3": (360, 180,    120),
            "312": (360,  90,    120),
             "32": (360,  90,    120),
            # Hexagonal
              "6": (360, 180,     60),
            "622": (360,  90,     60),
            # Cubic
             "23": (360,  45,    180),
            "432": (360,  54.74,  90),
        }
        # fmt: on
        return np.radians(angles[self.proper_subgroup.name])

    @property
    def system(self):
        """Which of the seven crystal systems this symmetry belongs to
        as a :ref:`str`.
        """
        name = self.name
        if name in ["1", "-1"]:
            return "triclinic"
        elif name in ["211", "121", "112", "2", "m11", "1m1", "11m", "m", "2/m"]:
            return "monoclinic"
        elif name in ["222", "mm2", "mmm"]:
            return "orthorhombic"
        elif name in ["4", "-4", "4/m", "422", "4mm", "-42m", "4/mmm"]:
            return "tetragonal"
        elif name in ["3", "-3", "321", "312", "32", "3m", "-3m"]:
            return "trigonal"
        elif name in ["6", "-6", "6/m", "622", "6mm", "-6m2", "6/mmm"]:
            return "hexagonal"
        elif name in ["23", "m-3", "432", "-43m", "m-3m"]:
            return "cubic"
        else:
            return None

    @property
    def _tuples(self):
        """Set of tuple : the differentiators of this group."""
        s = Rotation(self.flatten())
        tuples = set([tuple(d) for d in s._differentiators()])
        return tuples

    @property
    def fundamental_sector(self):
        """:class:`~orix.vector.FundamentalSector` describing the
        inverse pole figure given by the point group name.

        These sectors are taken from MTEX'
        :code:`crystalSymmetry.fundamentalSector`.
        """
        # Avoid circular import
        from orix.vector import FundamentalSector

        name = self.name
        vx = Vector3d.xvector()
        vy = Vector3d.yvector()
        vz = Vector3d.zvector()

        # Map everything on the northern hemisphere if there is an
        # inversion or some symmetry operation not parallel to Z
        if any(vz.angle_with(self.outer(vz)) > np.pi / 2):
            n = vz
        else:
            n = Vector3d.empty()

        # Region on the northern hemisphere depends just on the number
        # of symmetry operations
        if self.size > 1 + n.size:
            angle = 2 * np.pi * (1 + n.size) / self.size
            new_v = Vector3d.from_polar(
                azimuth=[np.pi / 2, angle - np.pi / 2], polar=[np.pi / 2, np.pi / 2]
            )
            n = Vector3d(np.vstack([n.data, new_v.data]))

        # We only set the center "by hand" for T (23), Th (m-3) and O
        # (432), since the UV S2 sampling isn't uniform enough to
        # produce the correct center according to MTEX
        center = None

        # Override normal(s) for some point groups
        if name == "-1":
            n = vz
        elif name in ["m11", "1m1", "11m"]:
            idx_min_angle = np.argmin(self.angle.data)
            n = self[idx_min_angle].axis
            if name == "m11":
                n = -n
        elif name == "mm2":
            n = self[self.improper].axis  # Mirror planes
            idx = n.angle_with(-vy) < np.pi / 4
            n[idx] = -n[idx]
        elif name in ["321", "312", "3m", "-3m", "6m2"]:
            n = n.rotate(angle=-np.pi / 6)
        elif name == "-42m":
            n = n.rotate(angle=-np.pi / 4)
        elif name == "23":
            n = Vector3d([[1, 1, 0], [1, -1, 0], [0, -1, 1], [0, 1, 1]])
            # Taken from MTEX
            center = Vector3d([0.707558, -0.000403, 0.706655])
        elif name in ["m-3", "432"]:
            n = Vector3d(np.vstack([vx.data, [0, -1, 1], [-1, 0, 1], vy.data, vz.data]))
            # Taken from MTEX
            center = Vector3d([0.349928, 0.348069, 0.869711])
        elif name == "-43m":
            n = Vector3d([[1, -1, 0], [1, 1, 0], [-1, 0, 1]])
        elif name == "m-3m":
            n = Vector3d(np.vstack([[1, -1, 0], [-1, 0, 1], vy.data]))

        fs = FundamentalSector(n).flatten().unique()
        fs._center = center

        return fs

    @property
    def system(self):
        """Which of the seven crystal systems this symmetry belongs to
        as a `str`.
        """
        name = self.name
        if name in ["1", "-1"]:
            return "triclinic"
        elif name in ["211", "121", "112", "2", "m11", "1m1", "11m", "m", "2/m"]:
            return "monoclinic"
        elif name in ["222", "mm2", "mmm"]:
            return "orthorhombic"
        elif name in ["4", "-4", "4/m", "422", "4mm", "-42m", "4/mmm"]:
            return "tetragonal"
        elif name in ["3", "-3", "321", "312", "32", "3m", "-3m"]:
            return "trigonal"
        elif name in ["6", "-6", "6/m", "622", "6mm", "-6m2", "6/mmm"]:
            return "hexagonal"
        elif name in ["23", "m-3", "432", "-43m", "m-3m"]:
            return "cubic"
        else:
            return None

    @classmethod
    def from_generators(cls, *generators):
        """Create a Symmetry from a minimum list of generating
        transformations.

        Parameters
        ----------
        generators : Rotation
            An arbitrary list of constituent transformations.

        Returns
        -------
        Symmetry

        Examples
        --------
        Combining a 180° rotation about [1, -1, 0] with a 4-fold
        rotoinversion axis along [0, 0, 1]

        >>> myC2 = Symmetry([(1, 0, 0, 0), (0, 0.75**0.5, -0.75**0.5, 0)])
        >>> myS4 = Symmetry([(1, 0, 0, 0), (0.5**0.5, 0, 0, 0.5**0.5)])
        >>> myS4.improper = [0, 1]
        >>> mySymmetry = Symmetry.from_generators(myC2, myS4)
        >>> mySymmetry
        Symmetry (8,)
        [[ 1.      0.      0.      0.    ]
         [ 0.      0.7071 -0.7071  0.    ]
         [ 0.7071  0.      0.      0.7071]
         [ 0.      0.     -1.      0.    ]
         [ 0.      1.      0.      0.    ]
         [-0.7071  0.      0.      0.7071]
         [ 0.      0.      0.      1.    ]
         [ 0.     -0.7071 -0.7071  0.    ]]
        """
        generator = cls((1, 0, 0, 0))
        for g in generators:
            generator = generator.outer(cls(g)).unique()
        size = 1
        size_new = generator.size
        while size_new != size and size_new < 48:
            size = size_new
            generator = generator.outer(generator).unique()
            size_new = generator.size
        return generator

<<<<<<< HEAD
    def fundamental_sector(self):
=======
    def get_axis_orders(self):
        s = self[self.angle > 0]
        if s.size == 0:
            return {}
        return {
            Vector3d(a): b + 1
            for a, b in zip(*np.unique(s.axis.data, axis=0, return_counts=True))
        }

    def get_highest_order_axis(self):
        axis_orders = self.get_axis_orders()
        if len(axis_orders) == 0:
            return Vector3d.zvector(), np.infty
        highest_order = max(axis_orders.values())
        axes = Vector3d.stack(
            [ao for ao in axis_orders if axis_orders[ao] == highest_order]
        ).flatten()
        return axes, highest_order

    @property
    def diads(self):
        axis_orders = self.get_axis_orders()
        diads = [ao for ao in axis_orders if axis_orders[ao] == 2]
        if len(diads) == 0:
            return Vector3d.empty()
        return Vector3d.stack(diads).flatten()

    def fundamental_zone(self):
>>>>>>> dc5bd511
        from orix.vector.neo_euler import AxAngle
        from orix.vector.spherical_region import SphericalRegion

        symmetry = self.antipodal
        symmetry = symmetry[symmetry.angle > 0]
        axes, order = symmetry.get_highest_order_axis()
        if order > 6:
            return Vector3d.empty()
        axis = Vector3d.zvector().get_nearest(axes, inclusive=True)
        r = Rotation.from_neo_euler(AxAngle.from_axes_angles(axis, 2 * np.pi / order))

        diads = symmetry.diads
        nearest_diad = axis.get_nearest(diads)
        if nearest_diad.size == 0:
            nearest_diad = axis.perpendicular

        n1 = axis.cross(nearest_diad).unit
        n2 = -(r * n1)
        next_diad = r * nearest_diad
        n = Vector3d.stack((n1, n2)).flatten()
        sr = SphericalRegion(n.unique())
        inside = symmetry[symmetry.axis < sr]
        if inside.size == 0:
            return sr
        axes, order = inside.get_highest_order_axis()
        axis = axis.get_nearest(axes)
        r = Rotation.from_neo_euler(AxAngle.from_axes_angles(axis, 2 * np.pi / order))
        nearest_diad = next_diad
        n1 = axis.cross(nearest_diad).unit
        n2 = -(r * n1)
        n = Vector3d(np.concatenate((n.data, n1.data, n2.data)))
        sr = SphericalRegion(n.unique())
        return sr

    def get_axis_orders(self):
        s = self[self.angle > 0]
        if s.size == 0:
            return {}
        return {
            Vector3d(a): b + 1
            for a, b in zip(*np.unique(s.axis.data, axis=0, return_counts=True))
        }

    def get_highest_order_axis(self):
        axis_orders = self.get_axis_orders()
        if len(axis_orders) == 0:
            return Vector3d.zvector(), np.infty
        highest_order = max(axis_orders.values())
        axes = Vector3d.stack(
            [ao for ao in axis_orders if axis_orders[ao] == highest_order]
        ).flatten()
        return axes, highest_order


# Triclinic
C1 = Symmetry((1, 0, 0, 0))
C1.name = "1"
Ci = Symmetry([(1, 0, 0, 0), (1, 0, 0, 0)])
Ci.improper = [0, 1]
Ci.name = "-1"

# Special generators
_mirror_xy = Symmetry([(1, 0, 0, 0), (0, 0.75 ** 0.5, -(0.75 ** 0.5), 0)])
_mirror_xy.improper = [0, 1]
_cubic = Symmetry([(1, 0, 0, 0), (0.5, 0.5, 0.5, 0.5)])

# 2-fold rotations
C2x = Symmetry([(1, 0, 0, 0), (0, 1, 0, 0)])
C2x.name = "211"
C2y = Symmetry([(1, 0, 0, 0), (0, 0, 1, 0)])
C2y.name = "121"
C2z = Symmetry([(1, 0, 0, 0), (0, 0, 0, 1)])
C2z.name = "112"
C2 = Symmetry(C2z)
C2.name = "2"

# Mirrors
Csx = Symmetry([(1, 0, 0, 0), (0, 1, 0, 0)])
Csx.improper = [0, 1]
Csx.name = "m11"
Csy = Symmetry([(1, 0, 0, 0), (0, 0, 1, 0)])
Csy.improper = [0, 1]
Csy.name = "1m1"
Csz = Symmetry([(1, 0, 0, 0), (0, 0, 0, 1)])
Csz.improper = [0, 1]
Csz.name = "11m"
Cs = Symmetry(Csz)
Cs.name = "m"

# Monoclinic
C2h = Symmetry.from_generators(C2, Cs)
C2h.name = "2/m"

# Orthorhombic
D2 = Symmetry.from_generators(C2z, C2x, C2y)
D2.name = "222"
C2v = Symmetry.from_generators(C2x, Csz)
C2v.name = "mm2"
D2h = Symmetry.from_generators(Csz, Csx, Csy)
D2h.name = "mmm"

# 4-fold rotations
C4x = Symmetry(
    [
        (1, 0, 0, 0),
        (0.5 ** 0.5, 0.5 ** 0.5, 0, 0),
        (0, 1, 0, 0),
        (-(0.5 ** 0.5), 0.5 ** 0.5, 0, 0),
    ]
)
C4y = Symmetry(
    [
        (1, 0, 0, 0),
        (0.5 ** 0.5, 0, 0.5 ** 0.5, 0),
        (0, 0, 1, 0),
        (-(0.5 ** 0.5), 0, 0.5 ** 0.5, 0),
    ]
)
C4z = Symmetry(
    [
        (1, 0, 0, 0),
        (0.5 ** 0.5, 0, 0, 0.5 ** 0.5),
        (0, 0, 0, 1),
        (-(0.5 ** 0.5), 0, 0, 0.5 ** 0.5),
    ]
)
C4 = Symmetry(C4z)
C4.name = "4"

# Tetragonal
S4 = Symmetry.from_generators(C2, Ci)
S4.name = "-4"
C4h = Symmetry.from_generators(C4, Cs)
C4h.name = "4/m"
D4 = Symmetry.from_generators(C4, C2x, C2y)
D4.name = "422"
C4v = Symmetry.from_generators(C4, Csx)
C4v.name = "4mm"
D2d = Symmetry.from_generators(D2, _mirror_xy)
D2d.name = "-42m"
D4h = Symmetry.from_generators(C4h, Csx, Csy)
D4h.name = "4/mmm"

# 3-fold rotations
C3x = Symmetry([(1, 0, 0, 0), (0.5, 0.75 ** 0.5, 0, 0), (-0.5, 0.75 ** 0.5, 0, 0)])
C3y = Symmetry([(1, 0, 0, 0), (0.5, 0, 0.75 ** 0.5, 0), (-0.5, 0, 0.75 ** 0.5, 0)])
C3z = Symmetry([(1, 0, 0, 0), (0.5, 0, 0, 0.75 ** 0.5), (-0.5, 0, 0, 0.75 ** 0.5)])
C3 = Symmetry(C3z)
C3.name = "3"

# Trigonal
S6 = Symmetry.from_generators(C3, Ci)
S6.name = "-3"
D3x = Symmetry.from_generators(C3, C2x)
D3x.name = "321"
D3y = Symmetry.from_generators(C3, C2y)
D3y.name = "312"
D3 = Symmetry(D3x)
D3.name = "32"
C3v = Symmetry.from_generators(C3, Csx)
C3v.name = "3m"
D3d = Symmetry.from_generators(S6, Csx)
D3d.name = "-3m"

# Hexagonal
C6 = Symmetry.from_generators(C3, C2)
C6.name = "6"
C3h = Symmetry.from_generators(C3, Cs)
C3h.name = "-6"
C6h = Symmetry.from_generators(C6, Cs)
C6h.name = "6/m"
D6 = Symmetry.from_generators(C6, C2x, C2y)
D6.name = "622"
C6v = Symmetry.from_generators(C6, Csx)
C6v.name = "6mm"
D3h = Symmetry.from_generators(C3, C2y, Csz)
D3h.name = "-6m2"
D6h = Symmetry.from_generators(D6, Csz)
D6h.name = "6/mmm"

# Cubic
T = Symmetry.from_generators(C2, _cubic)
T.name = "23"
Th = Symmetry.from_generators(T, Ci)
Th.name = "m-3"
O = Symmetry.from_generators(C4, _cubic, C2x)
O.name = "432"
Td = Symmetry.from_generators(T, _mirror_xy)
Td.name = "-43m"
Oh = Symmetry.from_generators(O, Ci)
Oh.name = "m-3m"

<<<<<<< HEAD

# Collections of groups for convenience
_groups = [
    # Triclinic
    C1,
    Ci,
    # Monoclinic
    C2x,
    C2y,
    C2z,
    Csx,
    Csy,
    Csz,
    C2h,
    # Orthorhombic
    D2,
    C2v,
    D2h,
    # Tetragonal
    C4,
    S4,
    C4h,
    D4,
    C4v,
    D2d,
    D4h,
    # Trigonal
    C3,
    S6,
    D3x,
    D3y,
    D3,
    C3v,
    D3d,
    # Hexagonal
    C6,
    C3h,
    C6h,
    D6,
    C6v,
    D3h,
    D6h,
    # Cubic
    T,
    Th,
    O,
    Td,
    Oh,
=======
# fmt: off
_groups = [
    # Schoenflies   Crystal system  International   Laue class
    C1,   #         Triclinic        1              -1
    Ci,   #         Triclinic       -1              -1
    C2x,  #         Monoclinic       211             2/m
    C2y,  #         Monoclinic       121             2/m
    C2z,  #         Monoclinic       112             2/m
    Csx,  #         Monoclinic       m11             2/m
    Csy,  #         Monoclinic       1m1             2/m
    Csz,  #         Monoclinic       11m             2/m
    C2h,  #         Monoclinic       2/m             2/m
    D2,   #         Orthorhombic     222             mmm
    C2v,  #         Orthorhombic     mm2             mmm
    D2h,  #         Orthorhombic     mmm             mmm
    C4,   #         Tetragonal       4               4/m
    S4,   #         Tetragonal      -4               4/m
    C4h,  #         Tetragonal       4/m             4/m
    D4,   #         Tetragonal       422             4/mmm
    C4v,  #         Tetragonal       4mm             4/mmm
    D2d,  #         Tetragonal      -42m             4/mmm
    D4h,  #         Tetragonal       4/mmm           4/mmm
    C3,   #         Trigonal         3              -3
    S6,   #         Trigonal        -3              -3
    D3x,  #         Trigonal         321            -3m
    D3y,  #         Trigonal         312            -3m
    D3,   #         Trigonal         32             -3m
    C3v,  #         Trigonal         3m             -3m
    D3d,  #         Trigonal        -3m             -3m
    C6,   #         Hexagonal        6               6/m
    C3h,  #         Hexagonal       -6               6/m
    C6h,  #         Hexagonal        6/m             6/m
    D6,   #         Hexagonal        622             6/mmm
    C6v,  #         Hexagonal        6mm             6/mmm
    D3h,  #         Hexagonal       -6m2             6/mmm
    D6h,  #         Hexagonal        6/mmm           6/mmm
    T,    #         Cubic            23              m-3
    Th,   #         Cubic            m-3             m-3
    O,    #         Cubic            432             m-3m
    Td,   #         Cubic           -43m             m-3m
    Oh,   #         Cubic            m-3m            m-3m
>>>>>>> dc5bd511
]
# fmt: on
_proper_groups = [C1, C2, C2x, C2y, C2z, D2, C4, D4, C3, D3x, D3y, D3, C6, D6, T, O]
groups_dict = dict(zip([g.name for g in _groups], _groups))
proper_groups_dict = dict(zip([pg.name for pg in _proper_groups], _proper_groups))


def get_distinguished_points(s1, s2=C1):
    """Points symmetrically equivalent to identity with respect to `s1`
    and `s2`.

    Parameters
    ----------
    s1, s2 : Symmetry

    Returns
    -------
    Rotation
    """
    distinguished_points = s1.outer(s2).antipodal.unique(antipodal=False)
    return distinguished_points[distinguished_points.angle > 0]


spacegroup2pointgroup_dict = {
    "PG1": {"proper": C1, "improper": C1},
    "PG1bar": {"proper": C1, "improper": Ci},
    "PG2": {"proper": C2, "improper": C2},
    "PGm": {"proper": C2, "improper": Cs},
    "PG2/m": {"proper": C2, "improper": C2h},
    "PG222": {"proper": D2, "improper": D2},
    "PGmm2": {"proper": C2, "improper": C2v},
    "PGmmm": {"proper": D2, "improper": D2h},
    "PG4": {"proper": C4, "improper": C4},
    "PG4bar": {"proper": C4, "improper": S4},
    "PG4/m": {"proper": C4, "improper": C4h},
    "PG422": {"proper": D4, "improper": D4},
    "PG4mm": {"proper": C4, "improper": C4v},
    "PG4bar2m": {"proper": D4, "improper": D2d},
    "PG4barm2": {"proper": D4, "improper": D2d},
    "PG4/mmm": {"proper": D4, "improper": D4h},
    "PG3": {"proper": C3, "improper": C3},
    "PG3bar": {"proper": C3, "improper": S6},  # Improper also known as C3i
    "PG312": {"proper": D3, "improper": D3},
    "PG321": {"proper": D3, "improper": D3},
    "PG3m1": {"proper": C3, "improper": C3v},
    "PG31m": {"proper": C3, "improper": C3v},
    "PG3m": {"proper": C3, "improper": C3v},
    "PG3bar1m": {"proper": D3, "improper": D3d},
    "PG3barm1": {"proper": D3, "improper": D3d},
    "PG3barm": {"proper": D3, "improper": D3d},
    "PG6": {"proper": C6, "improper": C6},
    "PG6bar": {"proper": C6, "improper": C3h},
    "PG6/m": {"proper": C6, "improper": C6h},
    "PG622": {"proper": D6, "improper": D6},
    "PG6mm": {"proper": C6, "improper": C6v},
    "PG6barm2": {"proper": D6, "improper": D3h},
    "PG6bar2m": {"proper": D6, "improper": D3h},
    "PG6/mmm": {"proper": D6, "improper": D6h},
    "PG23": {"proper": T, "improper": T},
    "PGm3bar": {"proper": T, "improper": Th},
    "PG432": {"proper": O, "improper": O},
    "PG4bar3m": {"proper": T, "improper": Td},
    "PGm3barm": {"proper": O, "improper": Oh},
}


def get_point_group(space_group_number, proper=False):
    """Maps a space group number to its (proper) point group.

    Parameters
    ----------
    space_group_number : int
        Between 1 and 231.
    proper : bool, optional
        Whether to return the point group with proper rotations only
        (True), or just the point group (False). Default is False.

    Returns
    -------
    point_group : orix.quaternion.symmetry.Symmetry
        One of the 11 proper or 32 point groups.

    Examples
    --------
    >>> from orix.quaternion.symmetry import get_point_group
    >>> pgOh = get_point_group(225)
    >>> pgOh.name
    'm-3m'
    >>> pgO = get_point_group(225, proper=True)
    >>> pgO.name
    '432'
    """
    spg = GetSpaceGroup(space_group_number)
    pgn = spg.point_group_name
    if proper:
        return spacegroup2pointgroup_dict[pgn]["proper"]
    else:
        return spacegroup2pointgroup_dict[pgn]["improper"]


# Point group alias mapping. This is needed because in EDAX TSL OIM
# Analysis 7.2, e.g. point group 432 is entered as 43.
# Used when reading a phase's point group from an EDAX ANG file header
point_group_aliases = {
    "121": ["20"],
    "2/m": ["2"],
    "222": ["22"],
    "422": ["42"],
    "432": ["43"],
    "m-3m": ["m3m"],
}


def _get_laue_group_name(name):
    if name in ["1", "-1"]:
        return "-1"
    elif name in ["2", "211", "121", "112", "m11", "1m1", "11m", "2/m"]:
        return "2/m"
    elif name in ["222", "mm2", "mmm"]:
        return "mmm"
    elif name in ["4", "-4", "4/m"]:
        return "4/m"
    elif name in ["422", "4mm", "-42m", "4/mmm"]:
        return "4/mmm"
    elif name in ["3", "-3"]:
        return "-3"
    elif name in ["321", "312", "32", "3m", "-3m"]:
        return "-3m"
    elif name in ["6", "-6", "6/m"]:
        return "6/m"
    elif name in ["6mm", "-6m2", "6/mmm"]:
        return "6/mmm"
    elif name in ["23", "m-3"]:
        return "m-3"
    elif name in ["432", "-43m", "m-3m"]:
        return "m-3m"
    else:
        return None<|MERGE_RESOLUTION|>--- conflicted
+++ resolved
@@ -37,13 +37,11 @@
 combined with inversion.
 """
 
-from copy import deepcopy
-
 from diffpy.structure.spacegroups import GetSpaceGroup
 import numpy as np
 
 from orix.quaternion.rotation import Rotation
-from orix.vector import AxAngle, Vector3d
+from orix.vector import Vector3d
 
 
 class Symmetry(Rotation):
@@ -96,25 +94,15 @@
 
     @property
     def laue(self):
-<<<<<<< HEAD
         """This group plus inversion as a :class:`Symmetry`."""
-        return Symmetry.from_generators(self, Ci)
+        laue = Symmetry.from_generators(self, Ci)
+        laue.name = _get_laue_group_name(self.name)
+        return laue
 
     @property
     def laue_proper_subgroup(self):
         """The proper subgroup of this group plus inversion as a
         :class:`Symmetry`.
-=======
-        """Symmetry : this group plus inversion."""
-        laue = Symmetry.from_generators(self, Ci)
-        laue.name = _get_laue_group_name(self.name)
-        return laue
-
-    @property
-    def laue_proper_subgroup(self):
-        """Symmetry : the proper subgroup of this group plus
-        inversion.
->>>>>>> dc5bd511
         """
         return self.laue.proper_subgroup
 
@@ -270,29 +258,6 @@
 
         return fs
 
-    @property
-    def system(self):
-        """Which of the seven crystal systems this symmetry belongs to
-        as a `str`.
-        """
-        name = self.name
-        if name in ["1", "-1"]:
-            return "triclinic"
-        elif name in ["211", "121", "112", "2", "m11", "1m1", "11m", "m", "2/m"]:
-            return "monoclinic"
-        elif name in ["222", "mm2", "mmm"]:
-            return "orthorhombic"
-        elif name in ["4", "-4", "4/m", "422", "4mm", "-42m", "4/mmm"]:
-            return "tetragonal"
-        elif name in ["3", "-3", "321", "312", "32", "3m", "-3m"]:
-            return "trigonal"
-        elif name in ["6", "-6", "6/m", "622", "6mm", "-6m2", "6/mmm"]:
-            return "hexagonal"
-        elif name in ["23", "m-3", "432", "-43m", "m-3m"]:
-            return "cubic"
-        else:
-            return None
-
     @classmethod
     def from_generators(cls, *generators):
         """Create a Symmetry from a minimum list of generating
@@ -338,9 +303,6 @@
             size_new = generator.size
         return generator
 
-<<<<<<< HEAD
-    def fundamental_sector(self):
-=======
     def get_axis_orders(self):
         s = self[self.angle > 0]
         if s.size == 0:
@@ -360,18 +322,8 @@
         ).flatten()
         return axes, highest_order
 
-    @property
-    def diads(self):
-        axis_orders = self.get_axis_orders()
-        diads = [ao for ao in axis_orders if axis_orders[ao] == 2]
-        if len(diads) == 0:
-            return Vector3d.empty()
-        return Vector3d.stack(diads).flatten()
-
     def fundamental_zone(self):
->>>>>>> dc5bd511
-        from orix.vector.neo_euler import AxAngle
-        from orix.vector.spherical_region import SphericalRegion
+        from orix.vector import AxAngle, SphericalRegion
 
         symmetry = self.antipodal
         symmetry = symmetry[symmetry.angle > 0]
@@ -403,25 +355,6 @@
         n = Vector3d(np.concatenate((n.data, n1.data, n2.data)))
         sr = SphericalRegion(n.unique())
         return sr
-
-    def get_axis_orders(self):
-        s = self[self.angle > 0]
-        if s.size == 0:
-            return {}
-        return {
-            Vector3d(a): b + 1
-            for a, b in zip(*np.unique(s.axis.data, axis=0, return_counts=True))
-        }
-
-    def get_highest_order_axis(self):
-        axis_orders = self.get_axis_orders()
-        if len(axis_orders) == 0:
-            return Vector3d.zvector(), np.infty
-        highest_order = max(axis_orders.values())
-        axes = Vector3d.stack(
-            [ao for ao in axis_orders if axis_orders[ao] == highest_order]
-        ).flatten()
-        return axes, highest_order
 
 
 # Triclinic
@@ -562,56 +495,7 @@
 Oh = Symmetry.from_generators(O, Ci)
 Oh.name = "m-3m"
 
-<<<<<<< HEAD
-
 # Collections of groups for convenience
-_groups = [
-    # Triclinic
-    C1,
-    Ci,
-    # Monoclinic
-    C2x,
-    C2y,
-    C2z,
-    Csx,
-    Csy,
-    Csz,
-    C2h,
-    # Orthorhombic
-    D2,
-    C2v,
-    D2h,
-    # Tetragonal
-    C4,
-    S4,
-    C4h,
-    D4,
-    C4v,
-    D2d,
-    D4h,
-    # Trigonal
-    C3,
-    S6,
-    D3x,
-    D3y,
-    D3,
-    C3v,
-    D3d,
-    # Hexagonal
-    C6,
-    C3h,
-    C6h,
-    D6,
-    C6v,
-    D3h,
-    D6h,
-    # Cubic
-    T,
-    Th,
-    O,
-    Td,
-    Oh,
-=======
 # fmt: off
 _groups = [
     # Schoenflies   Crystal system  International   Laue class
@@ -653,7 +537,6 @@
     O,    #         Cubic            432             m-3m
     Td,   #         Cubic           -43m             m-3m
     Oh,   #         Cubic            m-3m            m-3m
->>>>>>> dc5bd511
 ]
 # fmt: on
 _proper_groups = [C1, C2, C2x, C2y, C2z, D2, C4, D4, C3, D3x, D3y, D3, C6, D6, T, O]
